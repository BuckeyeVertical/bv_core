--- conflicted
+++ resolved
@@ -398,11 +398,6 @@
         Image.fromarray(frame).save(output_path)
         self.frame_save_cnt += 1
 
-<<<<<<< HEAD
-    def create_model(self, dtype=torch.float32):
-        # Initialize the model
-        torch.cuda.empty_cache()
-=======
     def create_model(self, dtype=None):
         # Prefer fp16 on GPU, fall back to fp32 elsewhere.
         if dtype is None:
@@ -417,7 +412,6 @@
         else:
             device_info = "cpu"
 
->>>>>>> a35d5603
         model = RFDETRBase(resolution=self.resolution)
 
         model.optimize_for_inference(batch_size=self.batch_size, dtype=dtype)
