--- conflicted
+++ resolved
@@ -6,12 +6,8 @@
 
 
 from std_msgs.msg import String, Int8
-<<<<<<< HEAD
 from sensor_msgs.msg import Image
 from .vision import Detector
-=======
-# from .vision import Detector
->>>>>>> 946c029f
 import queue
 import threading
 from bv_msgs.msg import ObjectDetections
@@ -36,24 +32,8 @@
         qos = QoSProfile(depth=10)
         qos.reliability = ReliabilityPolicy.BEST_EFFORT
 
-<<<<<<< HEAD
         self.pipeline_topic = '/world/bv_mission/model/x500_mono_cam_down_0/link/camera_link/sensor/imager/image'
         self.pipeline = GzTransportPipeline(topic=self.pipeline_topic, queue_size=5)
-=======
-        self.gst = (
-            "v4l2src device=/dev/video0 ! "
-            "video/x-raw, width=640, height=480, framerate=30/1 ! "
-            "videoconvert ! appsink"
-        )   
-
-        self.pipeline = CameraPipeline(
-            gst_pipeline=self.gst,
-            record=True,           # Publishes /image_compressed
-            ros_context=self,      # Needed for ROS publisher
-            fps=30.0,
-            max_queue_size=2
-        )
->>>>>>> 946c029f
         self.pipeline_running = False
 
         self.scan_active = threading.Event()
